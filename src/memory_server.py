--- conflicted
+++ resolved
@@ -51,7 +51,6 @@
     PLAYBOOK_AUTO_GEN_AVAILABLE = False
     logger.warning("Playbook auto-generation not available - missing dependencies")
 
-<<<<<<< HEAD
 # Import Interactive Help System
 try:
     from interactive_help_mcp_tools import register_interactive_help_tools
@@ -59,7 +58,7 @@
 except ImportError:
     INTERACTIVE_HELP_AVAILABLE = False
     logger.warning("Interactive help system not available - missing dependencies")
-=======
+
 # Import Advanced Rules System
 try:
     from advanced_rules_mcp_tools import AdvancedRulesMCPTools
@@ -67,7 +66,6 @@
 except ImportError:
     ADVANCED_RULES_AVAILABLE = False
     logger.warning("Advanced rules system not available - missing dependencies")
->>>>>>> 6a7767b6
 
 # Logger already setup above
 
@@ -2844,7 +2842,6 @@
                 logger.error(f"Failed to initialize Playbook auto-generation: {e}")
                 self.playbook_auto_gen_tools = None
         
-<<<<<<< HEAD
         # Initialize Interactive Help System if available
         self.interactive_help_tools = None
         if INTERACTIVE_HELP_AVAILABLE:
@@ -2856,7 +2853,7 @@
             except Exception as e:
                 logger.error(f"Failed to initialize Interactive help system: {e}")
                 self.interactive_help_tools = None
-=======
+        
         # Initialize Advanced Rules System if available
         self.advanced_rules_tools = None
         if ADVANCED_RULES_AVAILABLE:
@@ -2877,7 +2874,6 @@
             except Exception as e:
                 logger.error(f"Failed to initialize Advanced Rules System: {e}")
                 self.advanced_rules_tools = None
->>>>>>> 6a7767b6
         
         # Register tools
         self._register_tools()
